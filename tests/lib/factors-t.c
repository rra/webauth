--- conflicted
+++ resolved
@@ -25,11 +25,7 @@
     struct webauth_factors *one, *two, *result;
     apr_array_header_t *factors;
 
-<<<<<<< HEAD
-    plan(88);
-=======
     plan(45);
->>>>>>> 4903900b
 
     if (apr_initialize() != APR_SUCCESS)
         bail("cannot initialize APR");
@@ -202,10 +198,6 @@
     is_string(NULL, webauth_factors_string(ctx, result),
               "Subtracting m from rm results in the empty set");
 
-    /* Check converting a NULL factors struct to a string. */
-    is_string(NULL, webauth_factors_string(ctx, NULL),
-              "webauth_factors_string of NULL struct");
-
     /* Clean up. */
     apr_terminate();
     return 0;
