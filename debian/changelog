--- conflicted
+++ resolved
@@ -1,11 +1,10 @@
-<<<<<<< HEAD
-webauth (4.5.2-1~sbp60+1) stable; urgency=low
+webauth (4.5.3-1~sbp60+1) stable; urgency=low
 
   * Backport to squeeze, preserving changes from the previous backport.
   * Revert the changes to README.Debian.
 
  -- Russ Allbery <rra@debian.org>  Tue, 14 May 2013 20:06:52 -0700
-=======
+
 webauth (4.5.3-1) experimental; urgency=low
 
   * New upstream release.
@@ -16,7 +15,6 @@
       vulnerability were only uploaded to Debian experimental.
 
  -- Russ Allbery <rra@debian.org>  Wed, 15 May 2013 13:57:37 -0700
->>>>>>> 9b721c2d
 
 webauth (4.5.2-1) experimental; urgency=low
 
